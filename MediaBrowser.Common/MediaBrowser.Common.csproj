--- conflicted
+++ resolved
@@ -1,166 +1,163 @@
-﻿<?xml version="1.0" encoding="utf-8"?>
-<Project ToolsVersion="4.0" DefaultTargets="Build" xmlns="http://schemas.microsoft.com/developer/msbuild/2003">
-  <Import Project="$(MSBuildExtensionsPath)\$(MSBuildToolsVersion)\Microsoft.Common.props" Condition="Exists('$(MSBuildExtensionsPath)\$(MSBuildToolsVersion)\Microsoft.Common.props')" />
-  <PropertyGroup>
-    <Configuration Condition=" '$(Configuration)' == '' ">Debug</Configuration>
-    <Platform Condition=" '$(Platform)' == '' ">AnyCPU</Platform>
-    <ProjectGuid>{9142EEFA-7570-41E1-BFCC-468BB571AF2F}</ProjectGuid>
-    <OutputType>Library</OutputType>
-    <AppDesignerFolder>Properties</AppDesignerFolder>
-    <RootNamespace>MediaBrowser.Common</RootNamespace>
-    <AssemblyName>MediaBrowser.Common</AssemblyName>
-    <TargetFrameworkVersion>v4.5</TargetFrameworkVersion>
-    <ProjectTypeGuids>{60dc8134-eba5-43b8-bcc9-bb4bc16c2548};{FAE04EC0-301F-11D3-BF4B-00C04F79EFBC}</ProjectTypeGuids>
-    <FileAlignment>512</FileAlignment>
-  </PropertyGroup>
-  <PropertyGroup Condition=" '$(Configuration)|$(Platform)' == 'Debug|AnyCPU' ">
-    <DebugSymbols>true</DebugSymbols>
-    <DebugType>full</DebugType>
-    <Optimize>false</Optimize>
-    <OutputPath>bin\Debug\</OutputPath>
-    <DefineConstants>DEBUG;TRACE</DefineConstants>
-    <ErrorReport>prompt</ErrorReport>
-    <WarningLevel>4</WarningLevel>
-  </PropertyGroup>
-  <PropertyGroup Condition=" '$(Configuration)|$(Platform)' == 'Release|AnyCPU' ">
-    <DebugType>pdbonly</DebugType>
-    <Optimize>true</Optimize>
-    <OutputPath>bin\Release\</OutputPath>
-    <DefineConstants>TRACE</DefineConstants>
-    <ErrorReport>prompt</ErrorReport>
-    <WarningLevel>4</WarningLevel>
-  </PropertyGroup>
-  <PropertyGroup>
-    <ApplicationIcon>Resources\Images\Icon.ico</ApplicationIcon>
-  </PropertyGroup>
-  <ItemGroup>
-    <Reference Include="MahApps.Metro">
-      <HintPath>..\packages\MahApps.Metro.0.9.0.0\lib\net40\MahApps.Metro.dll</HintPath>
-    </Reference>
-    <Reference Include="PresentationCore" />
-    <Reference Include="PresentationFramework" />
-    <Reference Include="protobuf-net">
-      <HintPath>..\protobuf-net\Full\net30\protobuf-net.dll</HintPath>
-    </Reference>
-    <Reference Include="ProtobufModelSerializer">
-      <HintPath>..\MediaBrowser.Model\bin\ProtobufModelSerializer.dll</HintPath>
-    </Reference>
-    <Reference Include="ServiceStack.Text, Version=3.9.9.0, Culture=neutral, processorArchitecture=MSIL">
-      <SpecificVersion>False</SpecificVersion>
-      <HintPath>..\packages\ServiceStack.Text.3.9.9\lib\net35\ServiceStack.Text.dll</HintPath>
-    </Reference>
-    <Reference Include="System" />
-    <Reference Include="System.ComponentModel.Composition" />
-    <Reference Include="System.Configuration" />
-    <Reference Include="System.Core" />
-    <Reference Include="System.Drawing" />
-    <Reference Include="System.Reactive.Core, Version=2.0.20823.0, Culture=neutral, PublicKeyToken=f300afd708cefcd3, processorArchitecture=MSIL">
-      <SpecificVersion>False</SpecificVersion>
-      <HintPath>..\packages\Rx-Core.2.0.20823\lib\Net45\System.Reactive.Core.dll</HintPath>
-    </Reference>
-    <Reference Include="System.Reactive.Interfaces, Version=2.0.20823.0, Culture=neutral, PublicKeyToken=f300afd708cefcd3, processorArchitecture=MSIL">
-      <SpecificVersion>False</SpecificVersion>
-      <HintPath>..\packages\Rx-Interfaces.2.0.20823\lib\Net45\System.Reactive.Interfaces.dll</HintPath>
-    </Reference>
-    <Reference Include="System.Reactive.Linq, Version=2.0.20823.0, Culture=neutral, PublicKeyToken=f300afd708cefcd3, processorArchitecture=MSIL">
-      <SpecificVersion>False</SpecificVersion>
-      <HintPath>..\packages\Rx-Linq.2.0.20823\lib\Net45\System.Reactive.Linq.dll</HintPath>
-    </Reference>
-    <Reference Include="System.Runtime.Remoting" />
-    <Reference Include="System.Runtime.Serialization" />
-    <Reference Include="System.Web" />
-    <Reference Include="System.Windows.Interactivity, Version=4.0.0.0, Culture=neutral, PublicKeyToken=31bf3856ad364e35, processorArchitecture=MSIL">
-      <HintPath>..\packages\MahApps.Metro.0.9.0.0\lib\net40\System.Windows.Interactivity.dll</HintPath>
-    </Reference>
-    <Reference Include="System.Xaml" />
-    <Reference Include="System.Xml.Linq" />
-    <Reference Include="System.Data.DataSetExtensions" />
-    <Reference Include="Microsoft.CSharp" />
-    <Reference Include="System.Data" />
-    <Reference Include="System.Xml" />
-    <Reference Include="WindowsBase" />
-  </ItemGroup>
-  <ItemGroup>
-<<<<<<< HEAD
-    <Compile Include="Extensions\BaseExtensions.cs" />
-=======
-    <Compile Include="Events\GenericEventArgs.cs" />
->>>>>>> d8c01ded
-    <Compile Include="Kernel\BaseApplicationPaths.cs" />
-    <Compile Include="Logging\BaseLogger.cs" />
-    <Compile Include="Logging\LogSeverity.cs" />
-    <Compile Include="Logging\TraceFileLogger.cs" />
-    <Compile Include="Net\Handlers\StaticFileHandler.cs" />
-    <Compile Include="Net\MimeTypes.cs" />
-    <Compile Include="Plugins\BaseTheme.cs" />
-    <Compile Include="Properties\Resources.Designer.cs">
-      <AutoGen>True</AutoGen>
-      <DesignTime>True</DesignTime>
-      <DependentUpon>Resources.resx</DependentUpon>
-    </Compile>
-    <Compile Include="Serialization\JsonSerializer.cs" />
-    <Compile Include="Kernel\BaseKernel.cs" />
-    <Compile Include="Kernel\KernelContext.cs" />
-    <Compile Include="Logging\Logger.cs" />
-    <Compile Include="Logging\LogRow.cs" />
-    <Compile Include="Net\Handlers\BaseEmbeddedResourceHandler.cs" />
-    <Compile Include="Net\Handlers\BaseHandler.cs" />
-    <Compile Include="Net\Handlers\BaseSerializationHandler.cs" />
-    <Compile Include="Net\HttpServer.cs" />
-    <Compile Include="Net\Request.cs" />
-    <Compile Include="Plugins\BasePlugin.cs" />
-    <Compile Include="Properties\AssemblyInfo.cs" />
-    <Compile Include="Serialization\JsvSerializer.cs" />
-    <Compile Include="Serialization\ProtobufSerializer.cs" />
-    <Compile Include="Serialization\XmlSerializer.cs" />
-    <Compile Include="UI\BaseApplication.cs" />
-    <Compile Include="UI\Splash.xaml.cs">
-      <DependentUpon>Splash.xaml</DependentUpon>
-    </Compile>
-    <Compile Include="UI\SingleInstance.cs" />
-  </ItemGroup>
-  <ItemGroup>
-    <None Include="app.config" />
-    <None Include="packages.config" />
-  </ItemGroup>
-  <ItemGroup>
-    <ProjectReference Include="..\MediaBrowser.Model\MediaBrowser.Model.csproj">
-      <Project>{7eeeb4bb-f3e8-48fc-b4c5-70f0fff8329b}</Project>
-      <Name>MediaBrowser.Model</Name>
-    </ProjectReference>
-  </ItemGroup>
-  <ItemGroup>
-    <Page Include="UI\Splash.xaml">
-      <SubType>Designer</SubType>
-      <Generator>MSBuild:Compile</Generator>
-    </Page>
-  </ItemGroup>
-  <ItemGroup>
-    <EmbeddedResource Include="Properties\Resources.resx">
-      <Generator>ResXFileCodeGenerator</Generator>
-      <LastGenOutput>Resources.Designer.cs</LastGenOutput>
-      <SubType>Designer</SubType>
-    </EmbeddedResource>
-  </ItemGroup>
-  <ItemGroup>
-    <Resource Include="Resources\Images\mblogoblack.png" />
-  </ItemGroup>
-  <ItemGroup>
-    <Resource Include="Resources\Images\Icon.ico" />
-  </ItemGroup>
-  <ItemGroup>
-    <Resource Include="Resources\Images\mblogowhite.png" />
-  </ItemGroup>
-  <ItemGroup>
-    <Resource Include="Resources\Images\spinner.gif" />
-  </ItemGroup>
-  <ItemGroup />
-  <Import Project="$(MSBuildToolsPath)\Microsoft.CSharp.targets" />
-  <!-- To modify your build process, add your task inside one of the targets below and uncomment it. 
-       Other similar extension points exist, see Microsoft.Common.targets.
-  <Target Name="BeforeBuild">
-  </Target>
-  <Target Name="AfterBuild">
-  </Target>
-  -->
+﻿<?xml version="1.0" encoding="utf-8"?>
+<Project ToolsVersion="4.0" DefaultTargets="Build" xmlns="http://schemas.microsoft.com/developer/msbuild/2003">
+  <Import Project="$(MSBuildExtensionsPath)\$(MSBuildToolsVersion)\Microsoft.Common.props" Condition="Exists('$(MSBuildExtensionsPath)\$(MSBuildToolsVersion)\Microsoft.Common.props')" />
+  <PropertyGroup>
+    <Configuration Condition=" '$(Configuration)' == '' ">Debug</Configuration>
+    <Platform Condition=" '$(Platform)' == '' ">AnyCPU</Platform>
+    <ProjectGuid>{9142EEFA-7570-41E1-BFCC-468BB571AF2F}</ProjectGuid>
+    <OutputType>Library</OutputType>
+    <AppDesignerFolder>Properties</AppDesignerFolder>
+    <RootNamespace>MediaBrowser.Common</RootNamespace>
+    <AssemblyName>MediaBrowser.Common</AssemblyName>
+    <TargetFrameworkVersion>v4.5</TargetFrameworkVersion>
+    <ProjectTypeGuids>{60dc8134-eba5-43b8-bcc9-bb4bc16c2548};{FAE04EC0-301F-11D3-BF4B-00C04F79EFBC}</ProjectTypeGuids>
+    <FileAlignment>512</FileAlignment>
+  </PropertyGroup>
+  <PropertyGroup Condition=" '$(Configuration)|$(Platform)' == 'Debug|AnyCPU' ">
+    <DebugSymbols>true</DebugSymbols>
+    <DebugType>full</DebugType>
+    <Optimize>false</Optimize>
+    <OutputPath>bin\Debug\</OutputPath>
+    <DefineConstants>DEBUG;TRACE</DefineConstants>
+    <ErrorReport>prompt</ErrorReport>
+    <WarningLevel>4</WarningLevel>
+  </PropertyGroup>
+  <PropertyGroup Condition=" '$(Configuration)|$(Platform)' == 'Release|AnyCPU' ">
+    <DebugType>pdbonly</DebugType>
+    <Optimize>true</Optimize>
+    <OutputPath>bin\Release\</OutputPath>
+    <DefineConstants>TRACE</DefineConstants>
+    <ErrorReport>prompt</ErrorReport>
+    <WarningLevel>4</WarningLevel>
+  </PropertyGroup>
+  <PropertyGroup>
+    <ApplicationIcon>Resources\Images\Icon.ico</ApplicationIcon>
+  </PropertyGroup>
+  <ItemGroup>
+    <Reference Include="MahApps.Metro">
+      <HintPath>..\packages\MahApps.Metro.0.9.0.0\lib\net40\MahApps.Metro.dll</HintPath>
+    </Reference>
+    <Reference Include="PresentationCore" />
+    <Reference Include="PresentationFramework" />
+    <Reference Include="protobuf-net">
+      <HintPath>..\protobuf-net\Full\net30\protobuf-net.dll</HintPath>
+    </Reference>
+    <Reference Include="ProtobufModelSerializer">
+      <HintPath>..\MediaBrowser.Model\bin\ProtobufModelSerializer.dll</HintPath>
+    </Reference>
+    <Reference Include="ServiceStack.Text, Version=3.9.9.0, Culture=neutral, processorArchitecture=MSIL">
+      <SpecificVersion>False</SpecificVersion>
+      <HintPath>..\packages\ServiceStack.Text.3.9.9\lib\net35\ServiceStack.Text.dll</HintPath>
+    </Reference>
+    <Reference Include="System" />
+    <Reference Include="System.ComponentModel.Composition" />
+    <Reference Include="System.Configuration" />
+    <Reference Include="System.Core" />
+    <Reference Include="System.Drawing" />
+    <Reference Include="System.Reactive.Core, Version=2.0.20823.0, Culture=neutral, PublicKeyToken=f300afd708cefcd3, processorArchitecture=MSIL">
+      <SpecificVersion>False</SpecificVersion>
+      <HintPath>..\packages\Rx-Core.2.0.20823\lib\Net45\System.Reactive.Core.dll</HintPath>
+    </Reference>
+    <Reference Include="System.Reactive.Interfaces, Version=2.0.20823.0, Culture=neutral, PublicKeyToken=f300afd708cefcd3, processorArchitecture=MSIL">
+      <SpecificVersion>False</SpecificVersion>
+      <HintPath>..\packages\Rx-Interfaces.2.0.20823\lib\Net45\System.Reactive.Interfaces.dll</HintPath>
+    </Reference>
+    <Reference Include="System.Reactive.Linq, Version=2.0.20823.0, Culture=neutral, PublicKeyToken=f300afd708cefcd3, processorArchitecture=MSIL">
+      <SpecificVersion>False</SpecificVersion>
+      <HintPath>..\packages\Rx-Linq.2.0.20823\lib\Net45\System.Reactive.Linq.dll</HintPath>
+    </Reference>
+    <Reference Include="System.Runtime.Remoting" />
+    <Reference Include="System.Runtime.Serialization" />
+    <Reference Include="System.Web" />
+    <Reference Include="System.Windows.Interactivity, Version=4.0.0.0, Culture=neutral, PublicKeyToken=31bf3856ad364e35, processorArchitecture=MSIL">
+      <HintPath>..\packages\MahApps.Metro.0.9.0.0\lib\net40\System.Windows.Interactivity.dll</HintPath>
+    </Reference>
+    <Reference Include="System.Xaml" />
+    <Reference Include="System.Xml.Linq" />
+    <Reference Include="System.Data.DataSetExtensions" />
+    <Reference Include="Microsoft.CSharp" />
+    <Reference Include="System.Data" />
+    <Reference Include="System.Xml" />
+    <Reference Include="WindowsBase" />
+  </ItemGroup>
+  <ItemGroup>
+    <Compile Include="Extensions\BaseExtensions.cs" />
+    <Compile Include="Events\GenericEventArgs.cs" />
+    <Compile Include="Kernel\BaseApplicationPaths.cs" />
+    <Compile Include="Logging\BaseLogger.cs" />
+    <Compile Include="Logging\LogSeverity.cs" />
+    <Compile Include="Logging\TraceFileLogger.cs" />
+    <Compile Include="Net\Handlers\StaticFileHandler.cs" />
+    <Compile Include="Net\MimeTypes.cs" />
+    <Compile Include="Plugins\BaseTheme.cs" />
+    <Compile Include="Properties\Resources.Designer.cs">
+      <AutoGen>True</AutoGen>
+      <DesignTime>True</DesignTime>
+      <DependentUpon>Resources.resx</DependentUpon>
+    </Compile>
+    <Compile Include="Serialization\JsonSerializer.cs" />
+    <Compile Include="Kernel\BaseKernel.cs" />
+    <Compile Include="Kernel\KernelContext.cs" />
+    <Compile Include="Logging\Logger.cs" />
+    <Compile Include="Logging\LogRow.cs" />
+    <Compile Include="Net\Handlers\BaseEmbeddedResourceHandler.cs" />
+    <Compile Include="Net\Handlers\BaseHandler.cs" />
+    <Compile Include="Net\Handlers\BaseSerializationHandler.cs" />
+    <Compile Include="Net\HttpServer.cs" />
+    <Compile Include="Net\Request.cs" />
+    <Compile Include="Plugins\BasePlugin.cs" />
+    <Compile Include="Properties\AssemblyInfo.cs" />
+    <Compile Include="Serialization\JsvSerializer.cs" />
+    <Compile Include="Serialization\ProtobufSerializer.cs" />
+    <Compile Include="Serialization\XmlSerializer.cs" />
+    <Compile Include="UI\BaseApplication.cs" />
+    <Compile Include="UI\Splash.xaml.cs">
+      <DependentUpon>Splash.xaml</DependentUpon>
+    </Compile>
+    <Compile Include="UI\SingleInstance.cs" />
+  </ItemGroup>
+  <ItemGroup>
+    <None Include="app.config" />
+    <None Include="packages.config" />
+  </ItemGroup>
+  <ItemGroup>
+    <ProjectReference Include="..\MediaBrowser.Model\MediaBrowser.Model.csproj">
+      <Project>{7eeeb4bb-f3e8-48fc-b4c5-70f0fff8329b}</Project>
+      <Name>MediaBrowser.Model</Name>
+    </ProjectReference>
+  </ItemGroup>
+  <ItemGroup>
+    <Page Include="UI\Splash.xaml">
+      <SubType>Designer</SubType>
+      <Generator>MSBuild:Compile</Generator>
+    </Page>
+  </ItemGroup>
+  <ItemGroup>
+    <EmbeddedResource Include="Properties\Resources.resx">
+      <Generator>ResXFileCodeGenerator</Generator>
+      <LastGenOutput>Resources.Designer.cs</LastGenOutput>
+      <SubType>Designer</SubType>
+    </EmbeddedResource>
+  </ItemGroup>
+  <ItemGroup>
+    <Resource Include="Resources\Images\mblogoblack.png" />
+  </ItemGroup>
+  <ItemGroup>
+    <Resource Include="Resources\Images\Icon.ico" />
+  </ItemGroup>
+  <ItemGroup>
+    <Resource Include="Resources\Images\mblogowhite.png" />
+  </ItemGroup>
+  <ItemGroup>
+    <Resource Include="Resources\Images\spinner.gif" />
+  </ItemGroup>
+  <ItemGroup />
+  <Import Project="$(MSBuildToolsPath)\Microsoft.CSharp.targets" />
+  <!-- To modify your build process, add your task inside one of the targets below and uncomment it. 
+       Other similar extension points exist, see Microsoft.Common.targets.
+  <Target Name="BeforeBuild">
+  </Target>
+  <Target Name="AfterBuild">
+  </Target>
+  -->
 </Project>