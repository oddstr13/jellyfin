#pragma warning disable CS1591

using System;
using System.Collections.Concurrent;
using System.Collections.Generic;
using System.Diagnostics;
using System.Globalization;
using System.IO;
using System.Linq;
using System.Net;
using System.Net.Http;
using System.Net.Sockets;
using System.Reflection;
using System.Runtime.InteropServices;
using System.Security.Cryptography.X509Certificates;
using System.Text;
using System.Threading;
using System.Threading.Tasks;
using Emby.Dlna;
using Emby.Dlna.Main;
using Emby.Dlna.Ssdp;
using Emby.Drawing;
using Emby.Notifications;
using Emby.Photos;
using Emby.Server.Implementations.Activity;
using Emby.Server.Implementations.Archiving;
using Emby.Server.Implementations.Channels;
using Emby.Server.Implementations.Collections;
using Emby.Server.Implementations.Configuration;
using Emby.Server.Implementations.Cryptography;
using Emby.Server.Implementations.Data;
using Emby.Server.Implementations.Devices;
using Emby.Server.Implementations.Dto;
using Emby.Server.Implementations.HttpServer;
using Emby.Server.Implementations.HttpServer.Security;
using Emby.Server.Implementations.IO;
using Emby.Server.Implementations.Library;
using Emby.Server.Implementations.LiveTv;
using Emby.Server.Implementations.Localization;
using Emby.Server.Implementations.Net;
using Emby.Server.Implementations.Playlists;
using Emby.Server.Implementations.ScheduledTasks;
using Emby.Server.Implementations.Security;
using Emby.Server.Implementations.Serialization;
using Emby.Server.Implementations.Services;
using Emby.Server.Implementations.Session;
using Emby.Server.Implementations.SocketSharp;
using Emby.Server.Implementations.TV;
using Emby.Server.Implementations.Updates;
using MediaBrowser.Api;
using MediaBrowser.Common;
using MediaBrowser.Common.Configuration;
using MediaBrowser.Common.Events;
using MediaBrowser.Common.Net;
using MediaBrowser.Common.Plugins;
using MediaBrowser.Common.Updates;
using MediaBrowser.Controller;
using MediaBrowser.Controller.Authentication;
using MediaBrowser.Controller.Channels;
using MediaBrowser.Controller.Chapters;
using MediaBrowser.Controller.Collections;
using MediaBrowser.Controller.Configuration;
using MediaBrowser.Controller.Devices;
using MediaBrowser.Controller.Dlna;
using MediaBrowser.Controller.Drawing;
using MediaBrowser.Controller.Dto;
using MediaBrowser.Controller.Entities;
using MediaBrowser.Controller.Library;
using MediaBrowser.Controller.LiveTv;
using MediaBrowser.Controller.MediaEncoding;
using MediaBrowser.Controller.Net;
using MediaBrowser.Controller.Notifications;
using MediaBrowser.Controller.Persistence;
using MediaBrowser.Controller.Playlists;
using MediaBrowser.Controller.Plugins;
using MediaBrowser.Controller.Providers;
using MediaBrowser.Controller.Resolvers;
using MediaBrowser.Controller.Security;
using MediaBrowser.Controller.Session;
using MediaBrowser.Controller.Sorting;
using MediaBrowser.Controller.Subtitles;
using MediaBrowser.Controller.TV;
using MediaBrowser.LocalMetadata.Savers;
using MediaBrowser.MediaEncoding.BdInfo;
using MediaBrowser.Model.Activity;
using MediaBrowser.Model.Configuration;
using MediaBrowser.Model.Cryptography;
using MediaBrowser.Model.Dlna;
using MediaBrowser.Model.Globalization;
using MediaBrowser.Model.IO;
using MediaBrowser.Model.MediaInfo;
using MediaBrowser.Model.Net;
using MediaBrowser.Model.Serialization;
using MediaBrowser.Model.Services;
using MediaBrowser.Model.System;
using MediaBrowser.Model.Tasks;
using MediaBrowser.Model.Updates;
using MediaBrowser.Providers.Chapters;
using MediaBrowser.Providers.Manager;
using MediaBrowser.Providers.Plugins.TheTvdb;
using MediaBrowser.Providers.Subtitles;
using MediaBrowser.WebDashboard.Api;
using MediaBrowser.XbmcMetadata.Providers;
using Microsoft.AspNetCore.Http;
using Microsoft.AspNetCore.Http.Extensions;
using Microsoft.Extensions.DependencyInjection;
using Microsoft.Extensions.Logging;
using OperatingSystem = MediaBrowser.Common.System.OperatingSystem;

namespace Emby.Server.Implementations
{
    /// <summary>
    /// Class CompositionRoot.
    /// </summary>
    public abstract class ApplicationHost : IServerApplicationHost, IDisposable
    {
        /// <summary>
        /// The environment variable prefixes to log at server startup.
        /// </summary>
        private static readonly string[] _relevantEnvVarPrefixes = { "JELLYFIN_", "DOTNET_", "ASPNETCORE_" };

        private readonly IFileSystem _fileSystemManager;
        private readonly INetworkManager _networkManager;
        private readonly IXmlSerializer _xmlSerializer;
        private readonly IStartupOptions _startupOptions;

        private IMediaEncoder _mediaEncoder;
        private ISessionManager _sessionManager;
        private IHttpServer _httpServer;
        private IHttpClient _httpClient;

        /// <summary>
        /// Gets a value indicating whether this instance can self restart.
        /// </summary>
        public bool CanSelfRestart => _startupOptions.RestartPath != null;

        public virtual bool CanLaunchWebBrowser
        {
            get
            {
                if (!Environment.UserInteractive)
                {
                    return false;
                }

                if (_startupOptions.IsService)
                {
                    return false;
                }

                if (OperatingSystem.Id == OperatingSystemId.Windows
                    || OperatingSystem.Id == OperatingSystemId.Darwin)
                {
                    return true;
                }

                return false;
            }
        }

        /// <summary>
        /// Occurs when [has pending restart changed].
        /// </summary>
        public event EventHandler HasPendingRestartChanged;

        /// <summary>
        /// Gets a value indicating whether this instance has changes that require the entire application to restart.
        /// </summary>
        /// <value><c>true</c> if this instance has pending application restart; otherwise, <c>false</c>.</value>
        public bool HasPendingRestart { get; private set; }

        /// <inheritdoc />
        public bool IsShuttingDown { get; private set; }

        /// <summary>
        /// Gets the logger.
        /// </summary>
        protected ILogger Logger { get; }

        private IPlugin[] _plugins;

        /// <summary>
        /// Gets the plugins.
        /// </summary>
        /// <value>The plugins.</value>
        public IReadOnlyList<IPlugin> Plugins => _plugins;

        /// <summary>
        /// Gets the logger factory.
        /// </summary>
        protected ILoggerFactory LoggerFactory { get; }

        /// <summary>
        /// Gets or sets the application paths.
        /// </summary>
        /// <value>The application paths.</value>
        protected ServerApplicationPaths ApplicationPaths { get; set; }

        /// <summary>
        /// Gets or sets all concrete types.
        /// </summary>
        /// <value>All concrete types.</value>
        private Type[] _allConcreteTypes;

        /// <summary>
        /// The disposable parts.
        /// </summary>
        private readonly List<IDisposable> _disposableParts = new List<IDisposable>();

        /// <summary>
        /// Gets the configuration manager.
        /// </summary>
        /// <value>The configuration manager.</value>
        protected IConfigurationManager ConfigurationManager { get; set; }

<<<<<<< HEAD
        /// <inheritdoc />
        public PackageVersionClass SystemUpdateLevel
        {
            get
            {
#if BETA
                return PackageVersionClass.Beta;
#else
                return PackageVersionClass.Release;
#endif
            }
        }
=======
        public IFileSystem FileSystemManager { get; set; }
>>>>>>> 07143bcb

        /// <summary>
        /// Gets or sets the service provider.
        /// </summary>
        public IServiceProvider ServiceProvider { get; set; }

        /// <summary>
        /// Gets the http port for the webhost.
        /// </summary>
        public int HttpPort { get; private set; }

        /// <summary>
        /// Gets the https port for the webhost.
        /// </summary>
        public int HttpsPort { get; private set; }

        /// <summary>
        /// Gets the server configuration manager.
        /// </summary>
        /// <value>The server configuration manager.</value>
        public IServerConfigurationManager ServerConfigurationManager => (IServerConfigurationManager)ConfigurationManager;

        /// <summary>
        /// Initializes a new instance of the <see cref="ApplicationHost" /> class.
        /// </summary>
        public ApplicationHost(
            ServerApplicationPaths applicationPaths,
            ILoggerFactory loggerFactory,
            IStartupOptions options,
            IFileSystem fileSystem,
            INetworkManager networkManager)
        {
            _xmlSerializer = new MyXmlSerializer();

            _networkManager = networkManager;
            networkManager.LocalSubnetsFn = GetConfiguredLocalSubnets;

            ApplicationPaths = applicationPaths;
            LoggerFactory = loggerFactory;
            _fileSystemManager = fileSystem;

            ConfigurationManager = new ServerConfigurationManager(ApplicationPaths, LoggerFactory, _xmlSerializer, _fileSystemManager);

            Logger = LoggerFactory.CreateLogger("App");

            _startupOptions = options;

            fileSystem.AddShortcutHandler(new MbLinkShortcutHandler(fileSystem));

            _networkManager.NetworkChanged += OnNetworkChanged;

            CertificateInfo = new CertificateInfo
            {
                Path = ServerConfigurationManager.Configuration.CertificatePath,
                Password = ServerConfigurationManager.Configuration.CertificatePassword
            };
            Certificate = GetCertificate(CertificateInfo);
        }

        public string ExpandVirtualPath(string path)
        {
            var appPaths = ApplicationPaths;

            return path.Replace(appPaths.VirtualDataPath, appPaths.DataPath, StringComparison.OrdinalIgnoreCase)
                .Replace(appPaths.VirtualInternalMetadataPath, appPaths.InternalMetadataPath, StringComparison.OrdinalIgnoreCase);
        }

        public string ReverseVirtualPath(string path)
        {
            var appPaths = ApplicationPaths;

            return path.Replace(appPaths.DataPath, appPaths.VirtualDataPath, StringComparison.OrdinalIgnoreCase)
                .Replace(appPaths.InternalMetadataPath, appPaths.VirtualInternalMetadataPath, StringComparison.OrdinalIgnoreCase);
        }

        private string[] GetConfiguredLocalSubnets()
        {
            return ServerConfigurationManager.Configuration.LocalNetworkSubnets;
        }

        private void OnNetworkChanged(object sender, EventArgs e)
        {
            _validAddressResults.Clear();
        }

        /// <inheritdoc />
        public Version ApplicationVersion { get; } = typeof(ApplicationHost).Assembly.GetName().Version;

        /// <inheritdoc />
        public string ApplicationVersionString { get; } = typeof(ApplicationHost).Assembly.GetName().Version.ToString(3);

        /// <summary>
        /// Gets the current application user agent.
        /// </summary>
        /// <value>The application user agent.</value>
        public string ApplicationUserAgent => Name.Replace(' ', '-') + "/" + ApplicationVersionString;

        /// <summary>
        /// Gets the email address for use within a comment section of a user agent field.
        /// Presently used to provide contact information to MusicBrainz service.
        /// </summary>
        public string ApplicationUserAgentAddress { get; } = "team@jellyfin.org";

        /// <summary>
        /// Gets the current application name.
        /// </summary>
        /// <value>The application name.</value>
        public string ApplicationProductName { get; } = FileVersionInfo.GetVersionInfo(Assembly.GetEntryAssembly().Location).ProductName;

        private DeviceId _deviceId;

        public string SystemId
        {
            get
            {
                if (_deviceId == null)
                {
                    _deviceId = new DeviceId(ApplicationPaths, LoggerFactory);
                }

                return _deviceId.Value;
            }
        }

        /// <inheritdoc/>
        public string Name => ApplicationProductName;

        /// <summary>
        /// Creates an instance of type and resolves all constructor dependencies.
        /// </summary>
        /// <param name="type">The type.</param>
        /// <returns>System.Object.</returns>
        public object CreateInstance(Type type)
            => ActivatorUtilities.CreateInstance(ServiceProvider, type);

        /// <summary>
        /// Creates an instance of type and resolves all constructor dependencies.
        /// </summary>
        /// /// <typeparam name="T">The type.</typeparam>
        /// <returns>T.</returns>
        public T CreateInstance<T>()
            => ActivatorUtilities.CreateInstance<T>(ServiceProvider);

        /// <summary>
        /// Creates the instance safe.
        /// </summary>
        /// <param name="type">The type.</param>
        /// <returns>System.Object.</returns>
        protected object CreateInstanceSafe(Type type)
        {
            try
            {
                Logger.LogDebug("Creating instance of {Type}", type);
                return ActivatorUtilities.CreateInstance(ServiceProvider, type);
            }
            catch (Exception ex)
            {
                Logger.LogError(ex, "Error creating {Type}", type);
                return null;
            }
        }

        /// <summary>
        /// Resolves this instance.
        /// </summary>
        /// <typeparam name="T">The type</typeparam>
        /// <returns>``0.</returns>
        public T Resolve<T>() => ServiceProvider.GetService<T>();

        /// <summary>
        /// Gets the export types.
        /// </summary>
        /// <typeparam name="T">The type.</typeparam>
        /// <returns>IEnumerable{Type}.</returns>
        public IEnumerable<Type> GetExportTypes<T>()
        {
            var currentType = typeof(T);

            return _allConcreteTypes.Where(i => currentType.IsAssignableFrom(i));
        }

        /// <inheritdoc />
        public IReadOnlyCollection<T> GetExports<T>(bool manageLifetime = true)
        {
            // Convert to list so this isn't executed for each iteration
            var parts = GetExportTypes<T>()
                .Select(CreateInstanceSafe)
                .Where(i => i != null)
                .Cast<T>()
                .ToList();

            if (manageLifetime)
            {
                lock (_disposableParts)
                {
                    _disposableParts.AddRange(parts.OfType<IDisposable>());
                }
            }

            return parts;
        }

        /// <summary>
        /// Runs the startup tasks.
        /// </summary>
        /// <returns><see cref="Task" />.</returns>
        public async Task RunStartupTasksAsync()
        {
            Logger.LogInformation("Running startup tasks");

            Resolve<ITaskManager>().AddTasks(GetExports<IScheduledTask>(false));

            ConfigurationManager.ConfigurationUpdated += OnConfigurationUpdated;

            _mediaEncoder.SetFFmpegPath();

            Logger.LogInformation("ServerId: {0}", SystemId);

            var entryPoints = GetExports<IServerEntryPoint>();

            var stopWatch = new Stopwatch();
            stopWatch.Start();
            await Task.WhenAll(StartEntryPoints(entryPoints, true)).ConfigureAwait(false);
            Logger.LogInformation("Executed all pre-startup entry points in {Elapsed:g}", stopWatch.Elapsed);

            Logger.LogInformation("Core startup complete");
            _httpServer.GlobalResponse = null;

            stopWatch.Restart();
            await Task.WhenAll(StartEntryPoints(entryPoints, false)).ConfigureAwait(false);
            Logger.LogInformation("Executed all post-startup entry points in {Elapsed:g}", stopWatch.Elapsed);
            stopWatch.Stop();
        }

        private IEnumerable<Task> StartEntryPoints(IEnumerable<IServerEntryPoint> entryPoints, bool isBeforeStartup)
        {
            foreach (var entryPoint in entryPoints)
            {
                if (isBeforeStartup != (entryPoint is IRunBeforeStartup))
                {
                    continue;
                }

                Logger.LogDebug("Starting entry point {Type}", entryPoint.GetType());

                yield return entryPoint.RunAsync();
            }
        }

        /// <inheritdoc/>
        public void Init(IServiceCollection serviceCollection)
        {
            HttpPort = ServerConfigurationManager.Configuration.HttpServerPortNumber;
            HttpsPort = ServerConfigurationManager.Configuration.HttpsPortNumber;

            // Safeguard against invalid configuration
            if (HttpPort == HttpsPort)
            {
                HttpPort = ServerConfiguration.DefaultHttpPort;
                HttpsPort = ServerConfiguration.DefaultHttpsPort;
            }

            if (Plugins != null)
            {
                var pluginBuilder = new StringBuilder();

                foreach (var plugin in Plugins)
                {
                    pluginBuilder.AppendLine(
                        string.Format(
                            CultureInfo.InvariantCulture,
                            "{0} {1}",
                            plugin.Name,
                            plugin.Version));
                }

                Logger.LogInformation("Plugins: {Plugins}", pluginBuilder.ToString());
            }

            DiscoverTypes();

            RegisterServices(serviceCollection);
        }

        public async Task ExecuteWebsocketHandlerAsync(HttpContext context, Func<Task> next)
        {
            if (!context.WebSockets.IsWebSocketRequest)
            {
                await next().ConfigureAwait(false);
                return;
            }

            await _httpServer.ProcessWebSocketRequest(context).ConfigureAwait(false);
        }

        public async Task ExecuteHttpHandlerAsync(HttpContext context, Func<Task> next)
        {
            if (context.WebSockets.IsWebSocketRequest)
            {
                await next().ConfigureAwait(false);
                return;
            }

            var request = context.Request;
            var response = context.Response;
            var localPath = context.Request.Path.ToString();

            var req = new WebSocketSharpRequest(request, response, request.Path, LoggerFactory.CreateLogger<WebSocketSharpRequest>());
            await _httpServer.RequestHandler(req, request.GetDisplayUrl(), request.Host.ToString(), localPath, context.RequestAborted).ConfigureAwait(false);
        }

        /// <summary>
        /// Registers services/resources with the service collection that will be available via DI.
        /// </summary>
        protected virtual void RegisterServices(IServiceCollection serviceCollection)
        {
            serviceCollection.AddSingleton(_startupOptions);

            serviceCollection.AddMemoryCache();

            serviceCollection.AddSingleton(ConfigurationManager);
            serviceCollection.AddSingleton<IApplicationHost>(this);

            serviceCollection.AddSingleton<IApplicationPaths>(ApplicationPaths);

            serviceCollection.AddSingleton<IJsonSerializer, JsonSerializer>();

            // TODO: Remove support for injecting ILogger completely
            serviceCollection.AddSingleton((provider) =>
            {
                Logger.LogWarning("Injecting ILogger directly is deprecated and should be replaced with ILogger<T>");
                return Logger;
            });

            serviceCollection.AddSingleton(_fileSystemManager);
            serviceCollection.AddSingleton<TvdbClientManager>();

            serviceCollection.AddSingleton<IHttpClient, HttpClientManager.HttpClientManager>();

            serviceCollection.AddSingleton(_networkManager);

            serviceCollection.AddSingleton<IIsoManager, IsoManager>();

            serviceCollection.AddSingleton<ITaskManager, TaskManager>();

            serviceCollection.AddSingleton(_xmlSerializer);

            serviceCollection.AddSingleton<IStreamHelper, StreamHelper>();

            serviceCollection.AddSingleton<ICryptoProvider, CryptographyProvider>();

            serviceCollection.AddSingleton<ISocketFactory, SocketFactory>();

            serviceCollection.AddSingleton<IInstallationManager, InstallationManager>();

            serviceCollection.AddSingleton<IZipClient, ZipClient>();

            serviceCollection.AddSingleton<IHttpResultFactory, HttpResultFactory>();

            serviceCollection.AddSingleton<IServerApplicationHost>(this);
            serviceCollection.AddSingleton<IServerApplicationPaths>(ApplicationPaths);

            serviceCollection.AddSingleton(ServerConfigurationManager);

            serviceCollection.AddSingleton<ILocalizationManager, LocalizationManager>();

            serviceCollection.AddSingleton<IBlurayExaminer, BdInfoExaminer>();

            serviceCollection.AddSingleton<IUserDataRepository, SqliteUserDataRepository>();
            serviceCollection.AddSingleton<IUserDataManager, UserDataManager>();

            serviceCollection.AddSingleton<IDisplayPreferencesRepository, SqliteDisplayPreferencesRepository>();

            serviceCollection.AddSingleton<IItemRepository, SqliteItemRepository>();

            serviceCollection.AddSingleton<IAuthenticationRepository, AuthenticationRepository>();

            serviceCollection.AddSingleton<IUserRepository, SqliteUserRepository>();

            // TODO: Refactor to eliminate the circular dependency here so that Lazy<T> isn't required
            serviceCollection.AddTransient(provider => new Lazy<IDtoService>(provider.GetRequiredService<IDtoService>));
            serviceCollection.AddSingleton<IUserManager, UserManager>();

            // TODO: Refactor to eliminate the circular dependency here so that Lazy<T> isn't required
            // TODO: Add StartupOptions.FFmpegPath to IConfiguration and remove this custom activation
            serviceCollection.AddTransient(provider => new Lazy<EncodingHelper>(provider.GetRequiredService<EncodingHelper>));
            serviceCollection.AddSingleton<IMediaEncoder>(provider =>
                ActivatorUtilities.CreateInstance<MediaBrowser.MediaEncoding.Encoder.MediaEncoder>(provider, _startupOptions.FFmpegPath ?? string.Empty));

            // TODO: Refactor to eliminate the circular dependencies here so that Lazy<T> isn't required
            serviceCollection.AddTransient(provider => new Lazy<ILibraryMonitor>(provider.GetRequiredService<ILibraryMonitor>));
            serviceCollection.AddTransient(provider => new Lazy<IProviderManager>(provider.GetRequiredService<IProviderManager>));
            serviceCollection.AddTransient(provider => new Lazy<IUserViewManager>(provider.GetRequiredService<IUserViewManager>));
            serviceCollection.AddSingleton<ILibraryManager, LibraryManager>();

            serviceCollection.AddSingleton<IMusicManager, MusicManager>();

            serviceCollection.AddSingleton<ILibraryMonitor, LibraryMonitor>();

            serviceCollection.AddSingleton<ISearchEngine, SearchEngine>();

            serviceCollection.AddSingleton<ServiceController>();
            serviceCollection.AddSingleton<IHttpListener, WebSocketSharpListener>();
            serviceCollection.AddSingleton<IHttpServer, HttpListenerHost>();

            serviceCollection.AddSingleton<IImageProcessor, ImageProcessor>();

            serviceCollection.AddSingleton<ITVSeriesManager, TVSeriesManager>();

            serviceCollection.AddSingleton<IDeviceManager, DeviceManager>();

            serviceCollection.AddSingleton<IMediaSourceManager, MediaSourceManager>();

            serviceCollection.AddSingleton<ISubtitleManager, SubtitleManager>();

            serviceCollection.AddSingleton<IProviderManager, ProviderManager>();

            // TODO: Refactor to eliminate the circular dependency here so that Lazy<T> isn't required
            serviceCollection.AddTransient(provider => new Lazy<ILiveTvManager>(provider.GetRequiredService<ILiveTvManager>));
            serviceCollection.AddSingleton<IDtoService, DtoService>();

<<<<<<< HEAD
            serviceCollection.AddSingleton<IChannelManager, ChannelManager>();
=======
            ChannelManager = new ChannelManager(
                UserManager,
                DtoService,
                LibraryManager,
                LoggerFactory.CreateLogger<ChannelManager>(),
                ServerConfigurationManager,
                FileSystemManager,
                UserDataManager,
                JsonSerializer,
                ProviderManager);
            serviceCollection.AddSingleton(ChannelManager);
>>>>>>> 07143bcb

            serviceCollection.AddSingleton<ISessionManager, SessionManager>();

            serviceCollection.AddSingleton<IDlnaManager, DlnaManager>();

            serviceCollection.AddSingleton<ICollectionManager, CollectionManager>();

            serviceCollection.AddSingleton<IPlaylistManager, PlaylistManager>();

            serviceCollection.AddSingleton<LiveTvDtoService>();
            serviceCollection.AddSingleton<ILiveTvManager, LiveTvManager>();

            serviceCollection.AddSingleton<IUserViewManager, UserViewManager>();

            serviceCollection.AddSingleton<INotificationManager, NotificationManager>();

            serviceCollection.AddSingleton<IDeviceDiscovery, DeviceDiscovery>();

            serviceCollection.AddSingleton<IChapterManager, ChapterManager>();

            serviceCollection.AddSingleton<IEncodingManager, MediaEncoder.EncodingManager>();

<<<<<<< HEAD
            serviceCollection.AddSingleton<IActivityRepository, ActivityRepository>();
            serviceCollection.AddSingleton<IActivityManager, ActivityManager>();
=======
            var activityLogRepo = GetActivityLogRepository();
            serviceCollection.AddSingleton(activityLogRepo);
            serviceCollection.AddSingleton<IActivityManager>(new ActivityManager(activityLogRepo, UserManager));
>>>>>>> 07143bcb

            serviceCollection.AddSingleton<IAuthorizationContext, AuthorizationContext>();
            serviceCollection.AddSingleton<ISessionContext, SessionContext>();

            serviceCollection.AddSingleton<IAuthService, AuthService>();

            serviceCollection.AddSingleton<ISubtitleEncoder, MediaBrowser.MediaEncoding.Subtitles.SubtitleEncoder>();

            serviceCollection.AddSingleton<IResourceFileManager, ResourceFileManager>();
            serviceCollection.AddSingleton<EncodingHelper>();

            serviceCollection.AddSingleton<IAttachmentExtractor, MediaBrowser.MediaEncoding.Attachments.AttachmentExtractor>();
        }

        /// <summary>
        /// Create services registered with the service container that need to be initialized at application startup.
        /// </summary>
        /// <returns>A task representing the service initialization operation.</returns>
        public async Task InitializeServices()
        {
            var localizationManager = (LocalizationManager)Resolve<ILocalizationManager>();
            await localizationManager.LoadAll().ConfigureAwait(false);

            _mediaEncoder = Resolve<IMediaEncoder>();
            _sessionManager = Resolve<ISessionManager>();
            _httpServer = Resolve<IHttpServer>();
            _httpClient = Resolve<IHttpClient>();

            ((SqliteDisplayPreferencesRepository)Resolve<IDisplayPreferencesRepository>()).Initialize();
            ((AuthenticationRepository)Resolve<IAuthenticationRepository>()).Initialize();
            ((SqliteUserRepository)Resolve<IUserRepository>()).Initialize();
            ((ActivityRepository)Resolve<IActivityRepository>()).Initialize();

            SetStaticProperties();

            var userManager = (UserManager)Resolve<IUserManager>();
            userManager.Initialize();

            var userDataRepo = (SqliteUserDataRepository)Resolve<IUserDataRepository>();
            ((SqliteItemRepository)Resolve<IItemRepository>()).Initialize(userDataRepo, userManager);

            FindParts();
        }

        public static void LogEnvironmentInfo(ILogger logger, IApplicationPaths appPaths)
        {
            // Distinct these to prevent users from reporting problems that aren't actually problems
            var commandLineArgs = Environment
                .GetCommandLineArgs()
                .Distinct();

            // Get all relevant environment variables
            var allEnvVars = Environment.GetEnvironmentVariables();
            var relevantEnvVars = new Dictionary<object, object>();
            foreach (var key in allEnvVars.Keys)
            {
                if (_relevantEnvVarPrefixes.Any(prefix => key.ToString().StartsWith(prefix, StringComparison.OrdinalIgnoreCase)))
                {
                    relevantEnvVars.Add(key, allEnvVars[key]);
                }
            }

            logger.LogInformation("Environment Variables: {EnvVars}", relevantEnvVars);
            logger.LogInformation("Arguments: {Args}", commandLineArgs);
            logger.LogInformation("Operating system: {OS}", OperatingSystem.Name);
            logger.LogInformation("Architecture: {Architecture}", RuntimeInformation.OSArchitecture);
            logger.LogInformation("64-Bit Process: {Is64Bit}", Environment.Is64BitProcess);
            logger.LogInformation("User Interactive: {IsUserInteractive}", Environment.UserInteractive);
            logger.LogInformation("Processor count: {ProcessorCount}", Environment.ProcessorCount);
            logger.LogInformation("Program data path: {ProgramDataPath}", appPaths.ProgramDataPath);
            logger.LogInformation("Web resources path: {WebPath}", appPaths.WebPath);
            logger.LogInformation("Application directory: {ApplicationPath}", appPaths.ProgramSystemPath);
        }

        private X509Certificate2 GetCertificate(CertificateInfo info)
        {
            var certificateLocation = info?.Path;

            if (string.IsNullOrWhiteSpace(certificateLocation))
            {
                return null;
            }

            try
            {
                if (!File.Exists(certificateLocation))
                {
                    return null;
                }

                // Don't use an empty string password
                var password = string.IsNullOrWhiteSpace(info.Password) ? null : info.Password;

                var localCert = new X509Certificate2(certificateLocation, password);
                // localCert.PrivateKey = PrivateKey.CreateFromFile(pvk_file).RSA;
                if (!localCert.HasPrivateKey)
                {
                    Logger.LogError("No private key included in SSL cert {CertificateLocation}.", certificateLocation);
                    return null;
                }

                return localCert;
            }
            catch (Exception ex)
            {
                Logger.LogError(ex, "Error loading cert from {CertificateLocation}", certificateLocation);
                return null;
            }
        }

        /// <summary>
<<<<<<< HEAD
=======
        /// Gets the user repository.
        /// </summary>
        /// <returns><see cref="Task{SqliteUserRepository}" />.</returns>
        private SqliteUserRepository GetUserRepository()
        {
            var repo = new SqliteUserRepository(
                LoggerFactory.CreateLogger<SqliteUserRepository>(),
                ApplicationPaths);

            repo.Initialize();

            return repo;
        }

        private IAuthenticationRepository GetAuthenticationRepository()
        {
            var repo = new AuthenticationRepository(LoggerFactory, ServerConfigurationManager);

            repo.Initialize();

            return repo;
        }

        private IActivityRepository GetActivityLogRepository()
        {
            var repo = new ActivityRepository(LoggerFactory.CreateLogger<ActivityRepository>(), ServerConfigurationManager.ApplicationPaths, FileSystemManager);

            repo.Initialize();

            return repo;
        }

        /// <summary>
>>>>>>> 07143bcb
        /// Dirty hacks.
        /// </summary>
        private void SetStaticProperties()
        {
            // For now there's no real way to inject these properly
            BaseItem.Logger = Resolve<ILogger<BaseItem>>();
            BaseItem.ConfigurationManager = ServerConfigurationManager;
            BaseItem.LibraryManager = Resolve<ILibraryManager>();
            BaseItem.ProviderManager = Resolve<IProviderManager>();
            BaseItem.LocalizationManager = Resolve<ILocalizationManager>();
            BaseItem.ItemRepository = Resolve<IItemRepository>();
            User.UserManager = Resolve<IUserManager>();
            BaseItem.FileSystem = _fileSystemManager;
            BaseItem.UserDataManager = Resolve<IUserDataManager>();
            BaseItem.ChannelManager = Resolve<IChannelManager>();
            Video.LiveTvManager = Resolve<ILiveTvManager>();
            Folder.UserViewManager = Resolve<IUserViewManager>();
            UserView.TVSeriesManager = Resolve<ITVSeriesManager>();
            UserView.CollectionManager = Resolve<ICollectionManager>();
            BaseItem.MediaSourceManager = Resolve<IMediaSourceManager>();
            CollectionFolder.XmlSerializer = _xmlSerializer;
            CollectionFolder.JsonSerializer = Resolve<IJsonSerializer>();
            CollectionFolder.ApplicationHost = this;
            AuthenticatedAttribute.AuthService = Resolve<IAuthService>();
        }

        /// <summary>
        /// Finds plugin components and register them with the appropriate services.
        /// </summary>
        private void FindParts()
        {
            if (!ServerConfigurationManager.Configuration.IsPortAuthorized)
            {
                ServerConfigurationManager.Configuration.IsPortAuthorized = true;
                ConfigurationManager.SaveConfiguration();
            }

            ConfigurationManager.AddParts(GetExports<IConfigurationFactory>());
            _plugins = GetExports<IPlugin>()
                        .Select(LoadPlugin)
                        .Where(i => i != null)
                        .ToArray();

            _httpServer.Init(GetExportTypes<IService>(), GetExports<IWebSocketListener>(), GetUrlPrefixes());

            Resolve<ILibraryManager>().AddParts(
                GetExports<IResolverIgnoreRule>(),
                GetExports<IItemResolver>(),
                GetExports<IIntroProvider>(),
                GetExports<IBaseItemComparer>(),
                GetExports<ILibraryPostScanTask>());

            Resolve<IProviderManager>().AddParts(
                GetExports<IImageProvider>(),
                GetExports<IMetadataService>(),
                GetExports<IMetadataProvider>(),
                GetExports<IMetadataSaver>(),
                GetExports<IExternalId>());

            Resolve<ILiveTvManager>().AddParts(GetExports<ILiveTvService>(), GetExports<ITunerHost>(), GetExports<IListingsProvider>());

            Resolve<ISubtitleManager>().AddParts(GetExports<ISubtitleProvider>());

            Resolve<IChannelManager>().AddParts(GetExports<IChannel>());

            Resolve<IMediaSourceManager>().AddParts(GetExports<IMediaSourceProvider>());

            Resolve<INotificationManager>().AddParts(GetExports<INotificationService>(), GetExports<INotificationTypeFactory>());
            Resolve<IUserManager>().AddParts(GetExports<IAuthenticationProvider>(), GetExports<IPasswordResetProvider>());

            Resolve<IIsoManager>().AddParts(GetExports<IIsoMounter>());
        }

        private IPlugin LoadPlugin(IPlugin plugin)
        {
            try
            {
                if (plugin is IPluginAssembly assemblyPlugin)
                {
                    var assembly = plugin.GetType().Assembly;
                    var assemblyName = assembly.GetName();
                    var assemblyFilePath = assembly.Location;

                    var dataFolderPath = Path.Combine(ApplicationPaths.PluginsPath, Path.GetFileNameWithoutExtension(assemblyFilePath));

                    assemblyPlugin.SetAttributes(assemblyFilePath, dataFolderPath, assemblyName.Version);

                    try
                    {
                        var idAttributes = assembly.GetCustomAttributes(typeof(GuidAttribute), true);
                        if (idAttributes.Length > 0)
                        {
                            var attribute = (GuidAttribute)idAttributes[0];
                            var assemblyId = new Guid(attribute.Value);

                            assemblyPlugin.SetId(assemblyId);
                        }
                    }
                    catch (Exception ex)
                    {
                        Logger.LogError(ex, "Error getting plugin Id from {PluginName}.", plugin.GetType().FullName);
                    }
                }

                if (plugin is IHasPluginConfiguration hasPluginConfiguration)
                {
                    hasPluginConfiguration.SetStartupInfo(s => Directory.CreateDirectory(s));
                }
            }
            catch (Exception ex)
            {
                Logger.LogError(ex, "Error loading plugin {PluginName}", plugin.GetType().FullName);
                return null;
            }

            return plugin;
        }

        /// <summary>
        /// Discovers the types.
        /// </summary>
        protected void DiscoverTypes()
        {
            Logger.LogInformation("Loading assemblies");

            _allConcreteTypes = GetTypes(GetComposablePartAssemblies()).ToArray();
        }

        private IEnumerable<Type> GetTypes(IEnumerable<Assembly> assemblies)
        {
            foreach (var ass in assemblies)
            {
                Type[] exportedTypes;
                try
                {
                    exportedTypes = ass.GetExportedTypes();
                }
                catch (FileNotFoundException ex)
                {
                    Logger.LogError(ex, "Error getting exported types from {Assembly}", ass.FullName);
                    continue;
                }

                foreach (Type type in exportedTypes)
                {
                    if (type.IsClass && !type.IsAbstract && !type.IsInterface && !type.IsGenericType)
                    {
                        yield return type;
                    }
                }
            }
        }

        private CertificateInfo CertificateInfo { get; set; }

        public X509Certificate2 Certificate { get; private set; }

        private IEnumerable<string> GetUrlPrefixes()
        {
            var hosts = new[] { "+" };

            return hosts.SelectMany(i =>
            {
                var prefixes = new List<string>
                {
                    "http://" + i + ":" + HttpPort + "/"
                };

                if (CertificateInfo != null)
                {
                    prefixes.Add("https://" + i + ":" + HttpsPort + "/");
                }

                return prefixes;
            });
        }

        /// <summary>
        /// Called when [configuration updated].
        /// </summary>
        /// <param name="sender">The sender.</param>
        /// <param name="e">The <see cref="EventArgs"/> instance containing the event data.</param>
        protected void OnConfigurationUpdated(object sender, EventArgs e)
        {
            var requiresRestart = false;

            // Don't do anything if these haven't been set yet
            if (HttpPort != 0 && HttpsPort != 0)
            {
                // Need to restart if ports have changed
                if (ServerConfigurationManager.Configuration.HttpServerPortNumber != HttpPort ||
                    ServerConfigurationManager.Configuration.HttpsPortNumber != HttpsPort)
                {
                    if (ServerConfigurationManager.Configuration.IsPortAuthorized)
                    {
                        ServerConfigurationManager.Configuration.IsPortAuthorized = false;
                        ServerConfigurationManager.SaveConfiguration();

                        requiresRestart = true;
                    }
                }
            }

            if (!_httpServer.UrlPrefixes.SequenceEqual(GetUrlPrefixes(), StringComparer.OrdinalIgnoreCase))
            {
                requiresRestart = true;
            }

            var currentCertPath = CertificateInfo?.Path;
            var newCertPath = ServerConfigurationManager.Configuration.CertificatePath;

            if (!string.Equals(currentCertPath, newCertPath, StringComparison.OrdinalIgnoreCase))
            {
                requiresRestart = true;
            }

            if (requiresRestart)
            {
                Logger.LogInformation("App needs to be restarted due to configuration change.");

                NotifyPendingRestart();
            }
        }

        /// <summary>
        /// Notifies that the kernel that a change has been made that requires a restart
        /// </summary>
        public void NotifyPendingRestart()
        {
            Logger.LogInformation("App needs to be restarted.");

            var changed = !HasPendingRestart;

            HasPendingRestart = true;

            if (changed)
            {
                EventHelper.QueueEventIfNotNull(HasPendingRestartChanged, this, EventArgs.Empty, Logger);
            }
        }

        /// <summary>
        /// Restarts this instance.
        /// </summary>
        public void Restart()
        {
            if (!CanSelfRestart)
            {
                throw new PlatformNotSupportedException("The server is unable to self-restart. Please restart manually.");
            }

            if (IsShuttingDown)
            {
                return;
            }

            IsShuttingDown = true;

            Task.Run(async () =>
            {
                try
                {
                    await _sessionManager.SendServerRestartNotification(CancellationToken.None).ConfigureAwait(false);
                }
                catch (Exception ex)
                {
                    Logger.LogError(ex, "Error sending server restart notification");
                }

                Logger.LogInformation("Calling RestartInternal");

                RestartInternal();
            });
        }

        protected abstract void RestartInternal();

        /// <summary>
        /// Gets the composable part assemblies.
        /// </summary>
        /// <returns>IEnumerable{Assembly}.</returns>
        protected IEnumerable<Assembly> GetComposablePartAssemblies()
        {
            if (Directory.Exists(ApplicationPaths.PluginsPath))
            {
                foreach (var file in Directory.EnumerateFiles(ApplicationPaths.PluginsPath, "*.dll", SearchOption.AllDirectories))
                {
                    Assembly plugAss;
                    try
                    {
                        plugAss = Assembly.LoadFrom(file);
                    }
                    catch (FileLoadException ex)
                    {
                        Logger.LogError(ex, "Failed to load assembly {Path}", file);
                        continue;
                    }

                    Logger.LogInformation("Loaded assembly {Assembly} from {Path}", plugAss.FullName, file);
                    yield return plugAss;
                }
            }

            // Include composable parts in the Api assembly
            yield return typeof(ApiEntryPoint).Assembly;

            // Include composable parts in the Dashboard assembly
            yield return typeof(DashboardService).Assembly;

            // Include composable parts in the Model assembly
            yield return typeof(SystemInfo).Assembly;

            // Include composable parts in the Common assembly
            yield return typeof(IApplicationHost).Assembly;

            // Include composable parts in the Controller assembly
            yield return typeof(IServerApplicationHost).Assembly;

            // Include composable parts in the Providers assembly
            yield return typeof(ProviderUtils).Assembly;

            // Include composable parts in the Photos assembly
            yield return typeof(PhotoProvider).Assembly;

            // Emby.Server implementations
            yield return typeof(InstallationManager).Assembly;

            // MediaEncoding
            yield return typeof(MediaBrowser.MediaEncoding.Encoder.MediaEncoder).Assembly;

            // Dlna
            yield return typeof(DlnaEntryPoint).Assembly;

            // Local metadata
            yield return typeof(BoxSetXmlSaver).Assembly;

            // Notifications
            yield return typeof(NotificationManager).Assembly;

            // Xbmc
            yield return typeof(ArtistNfoProvider).Assembly;

            foreach (var i in GetAssembliesWithPartsInternal())
            {
                yield return i;
            }
        }

        protected abstract IEnumerable<Assembly> GetAssembliesWithPartsInternal();

        /// <summary>
        /// Gets the system status.
        /// </summary>
        /// <param name="cancellationToken">The cancellation token.</param>
        /// <returns>SystemInfo.</returns>
        public async Task<SystemInfo> GetSystemInfo(CancellationToken cancellationToken)
        {
            var localAddress = await GetLocalApiUrl(cancellationToken).ConfigureAwait(false);
            var transcodingTempPath = ConfigurationManager.GetTranscodePath();

            return new SystemInfo
            {
                HasPendingRestart = HasPendingRestart,
                IsShuttingDown = IsShuttingDown,
                Version = ApplicationVersionString,
                WebSocketPortNumber = HttpPort,
                CompletedInstallations = Resolve<IInstallationManager>().CompletedInstallations.ToArray(),
                Id = SystemId,
                ProgramDataPath = ApplicationPaths.ProgramDataPath,
                WebPath = ApplicationPaths.WebPath,
                LogPath = ApplicationPaths.LogDirectoryPath,
                ItemsByNamePath = ApplicationPaths.InternalMetadataPath,
                InternalMetadataPath = ApplicationPaths.InternalMetadataPath,
                CachePath = ApplicationPaths.CachePath,
                HttpServerPortNumber = HttpPort,
                SupportsHttps = SupportsHttps,
                HttpsPortNumber = HttpsPort,
                OperatingSystem = OperatingSystem.Id.ToString(),
                OperatingSystemDisplayName = OperatingSystem.Name,
                CanSelfRestart = CanSelfRestart,
                CanLaunchWebBrowser = CanLaunchWebBrowser,
                HasUpdateAvailable = HasUpdateAvailable,
                TranscodingTempPath = transcodingTempPath,
                ServerName = FriendlyName,
                LocalAddress = localAddress,
                SupportsLibraryMonitor = true,
                EncoderLocation = _mediaEncoder.EncoderLocation,
                SystemArchitecture = RuntimeInformation.OSArchitecture,
<<<<<<< HEAD
                SystemUpdateLevel = SystemUpdateLevel,
                PackageName = _startupOptions.PackageName
=======
                PackageName = StartupOptions.PackageName
>>>>>>> 07143bcb
            };
        }

        public IEnumerable<WakeOnLanInfo> GetWakeOnLanInfo()
            => _networkManager.GetMacAddresses()
                .Select(i => new WakeOnLanInfo(i))
                .ToList();

        public async Task<PublicSystemInfo> GetPublicSystemInfo(CancellationToken cancellationToken)
        {
            var localAddress = await GetLocalApiUrl(cancellationToken).ConfigureAwait(false);

            return new PublicSystemInfo
            {
                Version = ApplicationVersionString,
                ProductName = ApplicationProductName,
                Id = SystemId,
                OperatingSystem = OperatingSystem.Id.ToString(),
                ServerName = FriendlyName,
                LocalAddress = localAddress
            };
        }

        public bool EnableHttps => SupportsHttps && ServerConfigurationManager.Configuration.EnableHttps;

        public bool SupportsHttps => Certificate != null || ServerConfigurationManager.Configuration.IsBehindProxy;

        public async Task<string> GetLocalApiUrl(CancellationToken cancellationToken)
        {
            try
            {
                // Return the first matched address, if found, or the first known local address
                var addresses = await GetLocalIpAddressesInternal(false, 1, cancellationToken).ConfigureAwait(false);

                foreach (var address in addresses)
                {
                    return GetLocalApiUrl(address);
                }

                return null;
            }
            catch (Exception ex)
            {
                Logger.LogError(ex, "Error getting local Ip address information");
            }

            return null;
        }

        /// <summary>
        /// Removes the scope id from IPv6 addresses.
        /// </summary>
        /// <param name="address">The IPv6 address.</param>
        /// <returns>The IPv6 address without the scope id.</returns>
        private ReadOnlySpan<char> RemoveScopeId(ReadOnlySpan<char> address)
        {
            var index = address.IndexOf('%');
            if (index == -1)
            {
                return address;
            }

            return address.Slice(0, index);
        }

        /// <inheritdoc />
        public string GetLocalApiUrl(IPAddress ipAddress)
        {
            if (ipAddress.AddressFamily == AddressFamily.InterNetworkV6)
            {
                var str = RemoveScopeId(ipAddress.ToString());
                Span<char> span = new char[str.Length + 2];
                span[0] = '[';
                str.CopyTo(span.Slice(1));
                span[^1] = ']';

                return GetLocalApiUrl(span);
            }

            return GetLocalApiUrl(ipAddress.ToString());
        }

        /// <inheritdoc />
        public string GetLocalApiUrl(ReadOnlySpan<char> host)
        {
            var url = new StringBuilder(64);
            url.Append(EnableHttps ? "https://" : "http://")
                .Append(host)
                .Append(':')
                .Append(EnableHttps ? HttpsPort : HttpPort);

            string baseUrl = ServerConfigurationManager.Configuration.BaseUrl;
            if (baseUrl.Length != 0)
            {
                url.Append(baseUrl);
            }

            return url.ToString();
        }

        public Task<List<IPAddress>> GetLocalIpAddresses(CancellationToken cancellationToken)
        {
            return GetLocalIpAddressesInternal(true, 0, cancellationToken);
        }

        private async Task<List<IPAddress>> GetLocalIpAddressesInternal(bool allowLoopback, int limit, CancellationToken cancellationToken)
        {
            var addresses = ServerConfigurationManager
                .Configuration
                .LocalNetworkAddresses
                .Select(NormalizeConfiguredLocalAddress)
                .Where(i => i != null)
                .ToList();

            if (addresses.Count == 0)
            {
                addresses.AddRange(_networkManager.GetLocalIpAddresses(ServerConfigurationManager.Configuration.IgnoreVirtualInterfaces));
            }

            var resultList = new List<IPAddress>();

            foreach (var address in addresses)
            {
                if (!allowLoopback)
                {
                    if (address.Equals(IPAddress.Loopback) || address.Equals(IPAddress.IPv6Loopback))
                    {
                        continue;
                    }
                }

                var valid = await IsIpAddressValidAsync(address, cancellationToken).ConfigureAwait(false);
                if (valid)
                {
                    resultList.Add(address);

                    if (limit > 0 && resultList.Count >= limit)
                    {
                        return resultList;
                    }
                }
            }

            return resultList;
        }

        public IPAddress NormalizeConfiguredLocalAddress(string address)
        {
            var index = address.Trim('/').IndexOf('/');

            if (index != -1)
            {
                address = address.Substring(index + 1);
            }

            if (IPAddress.TryParse(address.Trim('/'), out IPAddress result))
            {
                return result;
            }

            return null;
        }

        private readonly ConcurrentDictionary<string, bool> _validAddressResults = new ConcurrentDictionary<string, bool>(StringComparer.OrdinalIgnoreCase);

        private async Task<bool> IsIpAddressValidAsync(IPAddress address, CancellationToken cancellationToken)
        {
            if (address.Equals(IPAddress.Loopback)
                || address.Equals(IPAddress.IPv6Loopback))
            {
                return true;
            }

            var apiUrl = GetLocalApiUrl(address);
            apiUrl += "/system/ping";

            if (_validAddressResults.TryGetValue(apiUrl, out var cachedResult))
            {
                return cachedResult;
            }

            try
            {
                using (var response = await _httpClient.SendAsync(
                    new HttpRequestOptions
                    {
                        Url = apiUrl,
                        LogErrorResponseBody = false,
                        BufferContent = false,
                        CancellationToken = cancellationToken
                    }, HttpMethod.Post).ConfigureAwait(false))
                {
                    using (var reader = new StreamReader(response.Content))
                    {
                        var result = await reader.ReadToEndAsync().ConfigureAwait(false);
                        var valid = string.Equals(Name, result, StringComparison.OrdinalIgnoreCase);

                        _validAddressResults.AddOrUpdate(apiUrl, valid, (k, v) => valid);
                        Logger.LogDebug("Ping test result to {0}. Success: {1}", apiUrl, valid);
                        return valid;
                    }
                }
            }
            catch (OperationCanceledException)
            {
                Logger.LogDebug("Ping test result to {0}. Success: {1}", apiUrl, "Cancelled");
                throw;
            }
            catch (Exception ex)
            {
                Logger.LogDebug(ex, "Ping test result to {0}. Success: {1}", apiUrl, false);

                _validAddressResults.AddOrUpdate(apiUrl, false, (k, v) => false);
                return false;
            }
        }

        public string FriendlyName =>
            string.IsNullOrEmpty(ServerConfigurationManager.Configuration.ServerName)
                ? Environment.MachineName
                : ServerConfigurationManager.Configuration.ServerName;

        /// <summary>
        /// Shuts down.
        /// </summary>
        public async Task Shutdown()
        {
            if (IsShuttingDown)
            {
                return;
            }

            IsShuttingDown = true;

            try
            {
                await _sessionManager.SendServerShutdownNotification(CancellationToken.None).ConfigureAwait(false);
            }
            catch (Exception ex)
            {
                Logger.LogError(ex, "Error sending server shutdown notification");
            }

            ShutdownInternal();
        }

        protected abstract void ShutdownInternal();

        public event EventHandler HasUpdateAvailableChanged;

        private bool _hasUpdateAvailable;

        public bool HasUpdateAvailable
        {
            get => _hasUpdateAvailable;
            set
            {
                var fireEvent = value && !_hasUpdateAvailable;

                _hasUpdateAvailable = value;

                if (fireEvent)
                {
                    HasUpdateAvailableChanged?.Invoke(this, EventArgs.Empty);
                }
            }
        }

        /// <summary>
        /// Removes the plugin.
        /// </summary>
        /// <param name="plugin">The plugin.</param>
        public void RemovePlugin(IPlugin plugin)
        {
            var list = _plugins.ToList();
            list.Remove(plugin);
            _plugins = list.ToArray();
        }

        public virtual void LaunchUrl(string url)
        {
            if (!CanLaunchWebBrowser)
            {
                throw new NotSupportedException();
            }

            var process = new Process
            {
                StartInfo = new ProcessStartInfo
                {
                    FileName = url,
                    UseShellExecute = true,
                    ErrorDialog = false
                },
                EnableRaisingEvents = true
            };
            process.Exited += (sender, args) => ((Process)sender).Dispose();

            try
            {
                process.Start();
            }
            catch (Exception ex)
            {
                Logger.LogError(ex, "Error launching url: {url}", url);
                throw;
            }
        }

        public virtual void EnableLoopback(string appName)
        {
        }

        private bool _disposed = false;

        /// <summary>
        /// Performs application-defined tasks associated with freeing, releasing, or resetting unmanaged resources.
        /// </summary>
        public void Dispose()
        {
            Dispose(true);
            GC.SuppressFinalize(this);
        }

        /// <summary>
        /// Releases unmanaged and - optionally - managed resources.
        /// </summary>
        /// <param name="dispose"><c>true</c> to release both managed and unmanaged resources; <c>false</c> to release only unmanaged resources.</param>
        protected virtual void Dispose(bool dispose)
        {
            if (_disposed)
            {
                return;
            }

            if (dispose)
            {
                var type = GetType();

                Logger.LogInformation("Disposing {Type}", type.Name);

                var parts = _disposableParts.Distinct().Where(i => i.GetType() != type).ToList();
                _disposableParts.Clear();

                foreach (var part in parts)
                {
                    Logger.LogInformation("Disposing {Type}", part.GetType().Name);

                    try
                    {
                        part.Dispose();
                    }
                    catch (Exception ex)
                    {
                        Logger.LogError(ex, "Error disposing {Type}", part.GetType().Name);
                    }
                }
            }

            _disposed = true;
        }
    }

    internal class CertificateInfo
    {
        public string Path { get; set; }

        public string Password { get; set; }
    }
}<|MERGE_RESOLUTION|>--- conflicted
+++ resolved
@@ -213,23 +213,6 @@
         /// <value>The configuration manager.</value>
         protected IConfigurationManager ConfigurationManager { get; set; }
 
-<<<<<<< HEAD
-        /// <inheritdoc />
-        public PackageVersionClass SystemUpdateLevel
-        {
-            get
-            {
-#if BETA
-                return PackageVersionClass.Beta;
-#else
-                return PackageVersionClass.Release;
-#endif
-            }
-        }
-=======
-        public IFileSystem FileSystemManager { get; set; }
->>>>>>> 07143bcb
-
         /// <summary>
         /// Gets or sets the service provider.
         /// </summary>
@@ -650,21 +633,7 @@
             serviceCollection.AddTransient(provider => new Lazy<ILiveTvManager>(provider.GetRequiredService<ILiveTvManager>));
             serviceCollection.AddSingleton<IDtoService, DtoService>();
 
-<<<<<<< HEAD
             serviceCollection.AddSingleton<IChannelManager, ChannelManager>();
-=======
-            ChannelManager = new ChannelManager(
-                UserManager,
-                DtoService,
-                LibraryManager,
-                LoggerFactory.CreateLogger<ChannelManager>(),
-                ServerConfigurationManager,
-                FileSystemManager,
-                UserDataManager,
-                JsonSerializer,
-                ProviderManager);
-            serviceCollection.AddSingleton(ChannelManager);
->>>>>>> 07143bcb
 
             serviceCollection.AddSingleton<ISessionManager, SessionManager>();
 
@@ -687,14 +656,8 @@
 
             serviceCollection.AddSingleton<IEncodingManager, MediaEncoder.EncodingManager>();
 
-<<<<<<< HEAD
             serviceCollection.AddSingleton<IActivityRepository, ActivityRepository>();
             serviceCollection.AddSingleton<IActivityManager, ActivityManager>();
-=======
-            var activityLogRepo = GetActivityLogRepository();
-            serviceCollection.AddSingleton(activityLogRepo);
-            serviceCollection.AddSingleton<IActivityManager>(new ActivityManager(activityLogRepo, UserManager));
->>>>>>> 07143bcb
 
             serviceCollection.AddSingleton<IAuthorizationContext, AuthorizationContext>();
             serviceCollection.AddSingleton<ISessionContext, SessionContext>();
@@ -806,42 +769,6 @@
         }
 
         /// <summary>
-<<<<<<< HEAD
-=======
-        /// Gets the user repository.
-        /// </summary>
-        /// <returns><see cref="Task{SqliteUserRepository}" />.</returns>
-        private SqliteUserRepository GetUserRepository()
-        {
-            var repo = new SqliteUserRepository(
-                LoggerFactory.CreateLogger<SqliteUserRepository>(),
-                ApplicationPaths);
-
-            repo.Initialize();
-
-            return repo;
-        }
-
-        private IAuthenticationRepository GetAuthenticationRepository()
-        {
-            var repo = new AuthenticationRepository(LoggerFactory, ServerConfigurationManager);
-
-            repo.Initialize();
-
-            return repo;
-        }
-
-        private IActivityRepository GetActivityLogRepository()
-        {
-            var repo = new ActivityRepository(LoggerFactory.CreateLogger<ActivityRepository>(), ServerConfigurationManager.ApplicationPaths, FileSystemManager);
-
-            repo.Initialize();
-
-            return repo;
-        }
-
-        /// <summary>
->>>>>>> 07143bcb
         /// Dirty hacks.
         /// </summary>
         private void SetStaticProperties()
@@ -1230,12 +1157,7 @@
                 SupportsLibraryMonitor = true,
                 EncoderLocation = _mediaEncoder.EncoderLocation,
                 SystemArchitecture = RuntimeInformation.OSArchitecture,
-<<<<<<< HEAD
-                SystemUpdateLevel = SystemUpdateLevel,
                 PackageName = _startupOptions.PackageName
-=======
-                PackageName = StartupOptions.PackageName
->>>>>>> 07143bcb
             };
         }
 
