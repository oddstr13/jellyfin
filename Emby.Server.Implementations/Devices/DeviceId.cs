using System;
using System.IO;
using System.Text;
using MediaBrowser.Common.Configuration;
using MediaBrowser.Model.IO;
using Microsoft.Extensions.Logging;

namespace Emby.Server.Implementations.Devices
{
    public class DeviceId
    {
        private readonly IApplicationPaths _appPaths;
        private readonly ILogger _logger;
        private readonly IFileSystem _fileSystem;

        private readonly object _syncLock = new object();

        private string CachePath => Path.Combine(_appPaths.DataPath, "device.txt");

        private string GetCachedId()
        {
            try
            {
                lock (_syncLock)
                {
                    var value = File.ReadAllText(CachePath, Encoding.UTF8);

                    Guid guid;
                    if (Guid.TryParse(value, out guid))
                    {
                        return value;
                    }

                    _logger.LogError("Invalid value found in device id file");
                }
            }
            catch (DirectoryNotFoundException)
            {
            }
            catch (FileNotFoundException)
            {
            }
            catch (Exception ex)
            {
                _logger.LogError(ex, "Error reading file");
            }

            return null;
        }

        private void SaveId(string id)
        {
            try
            {
                var path = CachePath;

                _fileSystem.CreateDirectory(_fileSystem.GetDirectoryName(path));

                lock (_syncLock)
                {
                    _fileSystem.WriteAllText(path, id, Encoding.UTF8);
                }
            }
            catch (Exception ex)
            {
                _logger.LogError(ex, "Error writing to file");
            }
        }

        private static string GetNewId()
        {
            return Guid.NewGuid().ToString("N");
        }

        private string GetDeviceId()
        {
            var id = GetCachedId();

            if (string.IsNullOrWhiteSpace(id))
            {
                id = GetNewId();
                SaveId(id);
            }

            return id;
        }

        private string _id;

        public DeviceId(IApplicationPaths appPaths, ILogger logger, IFileSystem fileSystem)
        {
<<<<<<< HEAD
			if (fileSystem == null) {
				throw new ArgumentNullException(nameof(fileSystem));
			}
=======
            if (fileSystem == null) {
                throw new ArgumentNullException ("fileSystem");
            }
>>>>>>> e5c2dbdf

            _appPaths = appPaths;
            _logger = logger;
            _fileSystem = fileSystem;
        }

        public string Value => _id ?? (_id = GetDeviceId());
    }
}<|MERGE_RESOLUTION|>--- conflicted
+++ resolved
@@ -89,15 +89,9 @@
 
         public DeviceId(IApplicationPaths appPaths, ILogger logger, IFileSystem fileSystem)
         {
-<<<<<<< HEAD
 			if (fileSystem == null) {
 				throw new ArgumentNullException(nameof(fileSystem));
 			}
-=======
-            if (fileSystem == null) {
-                throw new ArgumentNullException ("fileSystem");
-            }
->>>>>>> e5c2dbdf
 
             _appPaths = appPaths;
             _logger = logger;
